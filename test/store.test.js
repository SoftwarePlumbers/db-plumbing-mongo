
<<<<<<< HEAD
const { Store, Query, $, Patch, Operations, Client, IndexMap } = require( '../store');
=======
const { Store, Client, IndexMap, DoesNotExist } = require( '../store');
const Patch = require('typed-patch');
>>>>>>> 459ac867
const expect = require('chai').expect;
const debug = require('debug')('db-plumbing-mongo~tests');
const { MongoClient } = require('mongodb');
const Ops = Operations;

require('dotenv').config();

//const PATCH_OPTS = { map:true, key: e=>e.uid, value: e=>e, entry: (k,v)=>v }

function inlineDebug(msg) {  return a => { debug(msg, a); return a; }  }

class Simple { 
    constructor(uid, a, b, tags) { this.uid = uid; this.a=a; this.b=b; this.tags = tags} 
    static fromJSON({uid,a,b,tags}) { return new Simple(uid,a,b,tags); }
}

const byA = Query.from( { a : $.a } );
//const byTag = Query.from( { tags: { $has: $.tag } } );

const TEST_COLLECTION = 'testsimple';

function getStore() {
     return new Client(process.env.DATABASE_URL).getStore(TEST_COLLECTION, Simple);
}

describe('Store', () => {

    beforeEach((done) => {
        MongoClient.connect(process.env.DATABASE_URL)
            .then(db => db.dropCollection(TEST_COLLECTION))
            .then(() => done(), done)
    });


    it('creates and retrieves test object in store', (done) => {
        let store = getStore();
            store.update(new Simple(1,'hello','world'))
                .then(() => store.find(1))
                .then(inlineDebug('found'))
                .then(result=> {
                        expect(result.a).to.equal('hello');
                        expect(result.b).to.equal('world');
                    })
                .then(()=>done(), done);
            
    });

    it('creates updates and retrieves test object in store', (done) => {
        let store = getStore();
            store.update(new Simple(1,'hello','world'))
                .then(() => store.find(1))
                .then(inlineDebug('found'))
                .then(result=> {
                        expect(result.a).to.equal('hello');
                        expect(result.b).to.equal('world');
                    })
                .then(() => store.update(new Simple(1, 'cruel', 'world')))
                .then(() => store.find(1))
                .then(inlineDebug('found'))
                .then(result=> {
                        expect(result.a).to.equal('cruel');
                        expect(result.b).to.equal('world');
                    })
                .then(()=>done(), done);
    });


    it('creates multiple objects in store and finds by simple index', (done) => {

        let store = getStore();
            
        store.update(new Simple(1,'hello','world'))
                .then(() => store.update(new Simple(2, 'hello','friend')))
                .then(() => store.update(new Simple(3, 'goodbye', 'Mr. Chips')))
                .then(() => store.findAll(byA, {a:'hello'}).toArray())
                .then(result=> {
                        expect(result).to.have.length(2);
                        expect(result[0].b).to.equal('world');
                        expect(result[1].b).to.equal('friend');
                    })
                .then(()=>done(), done);
    });
/*
    it('creates multiple objects in store and finds by array field index', (done) => {

        let store = getStore();
            
        store.update(new Simple(1,'hello','world',['one', 'two']))
                .then(() => store.update(new Simple(2, 'hello','friend',['three','one'])))
                .then(() => store.update(new Simple(3, 'goodbye', 'Mr. Chips',['two','three'])))
                .then(() => store.findAll(byTag, 'three'))
                .then(result=> {
                        expect(result).to.have.length(2);
                        expect(result[0].uid).to.equal(2);
                        expect(result[1].uid).to.equal(3);
                    })
                .then(()=>done(), done);
    });
*/
    it('Creates multiple objects in store and deletes by index', (done) => {

        let store = getStore();
            
        store.update(new Simple(1,'hello','world'))
                .then(() => store.update(new Simple(2, 'hello','friend')))
                .then(() => store.update(new Simple(3, 'goodbye', 'Mr. Chips')))
                .then(() => store.removeAll(byA, {a:'hello'}))
                .then(() => store.all.toArray())
                .then(result => {
                        expect(result).to.have.length(1);
                        expect(result[0].a).to.equal('goodbye');
                        expect(result[0].b).to.equal('Mr. Chips');
                    })
                .then(()=>done(), done);
    });

    it('Find item that does not exist throws Store.DoesNotExist', (done) => {

        let store = getStore();
        
        store.update(new Simple(1,'hello','world'))
                .then( () => store.find(2))
                .then( () => chai.fail('call should not succeed') )
                .then( null, err => expect(err).to.be.instanceof(DoesNotExist) )
                .then( () => done(), done );
            }
    );

    it('Can do bulk update in store', (done) => {

            let store = getStore();

            store.update(new Simple(1,'hello','world'))
                .then(() => store.update(new Simple(2, 'hello','friend')))
                .then(() => store.update(new Simple(3, 'goodbye', 'Mr. Chips')))
                .then(() => store.bulk(new Ops.Map([ [1, new Ops.Mrg( { b: new Ops.Rpl('pizza') } ) ]])))
                .then(() => store.find(1))
                .then(inlineDebug('found'))
                .then(result=> {
                        expect(result.b).to.equal('pizza');
                    })
                .then(()=>done(), done);
            }
        );
    }
);<|MERGE_RESOLUTION|>--- conflicted
+++ resolved
@@ -1,10 +1,5 @@
 
-<<<<<<< HEAD
-const { Store, Query, $, Patch, Operations, Client, IndexMap } = require( '../store');
-=======
-const { Store, Client, IndexMap, DoesNotExist } = require( '../store');
-const Patch = require('typed-patch');
->>>>>>> 459ac867
+const { Store, Query, $, Patch, Operations, Client, IndexMap, DoesNotExist } = require( '../store');
 const expect = require('chai').expect;
 const debug = require('debug')('db-plumbing-mongo~tests');
 const { MongoClient } = require('mongodb');
